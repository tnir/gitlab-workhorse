# Changelog for gitlab-workhorse

<<<<<<< HEAD
=======
Formerly known as 'gitlab-git-http-server'.

v 8.21.2

- Sign artifact multipart fields in Workhorse

>>>>>>> ebe3cccc
v 8.21.1

- Reject parameters that override upload fields

v 8.21.0

- Add route for group imports direct upload !455

v 8.20.0

- Sign file upload requests modified by workhorse

v 8.19.0

- Use multipart uploads for nuget packages !451

v 8.18.0

- Allow inline content disposition for pdf files !446
- Update environment websocket route !449

v 8.17.0

- Add labkit monitoring for build metrics !440
- Log duration_ms when Workhorse hits a bad gateway !445

v 8.16.0

- Ignore CompleteMultipartUpload ETag !438
- Add NuGet route for package uploads !441
- Upgrade Gitaly client to v1.74.0 !443
- Set a time limit on git upload-pack requests

v 8.15.0

- Object store case insensitive ETag comparison !434
- Upgrade gitaly to 1.68.0 !435

v 8.14.1

- Set a time limit on git upload-pack requests

v 8.14.0

- Keep HTTP 1.0 cache headers from sendurl proxies !431

v 8.13.0

- Preserve original HTTP cache headers when proxying with sendurl !428

v8.12.0

- Fix health checks routes incorrectly intercepting errors !424
- Simplify badgateway RoundTripper !425

v8.11.0

- Accelerate GraphQL uploads !403
- Add route for handling Conan package uploads !412
- Accelerate wiki attachments !422

v8.10.1

- Set a time limit on git upload-pack requests

v8.10.0

- Use accelerated uploads for users/personal snippets
- Fix typo in keywatcher prometheus metrics !420

v8.9.0

- Update Gitaly library code to v1.57.0 !407
- Replace govendor with go mod !411
- Support gzip compression for Git info/refs !404
- Add prometheus counter for Gitaly connection stubs !414
- Support passing on Gitaly feature flags  !410

v8.8.1

- Use accelerated uploads for users/personal snippets

v8.8.0

- Filter title, description, text, and body from logs !402
- Remove redirections from Terminal to Channel !397
- Add option to set Sentry environment !396

v8.7.1

- Use accelerated uploads for users/personal snippets

v8.7.0

- Don't log http.ErrAbortHandler panics in sentry !392

v8.6.0

- Add new endpoint to add support to proxy websocket requests to build's services !370

v8.5.2

- Don't log http.ErrAbortHandler panics in sentry !392

v8.5.1

- Remove duplicate X-Request-Id response header !384

v8.5.0

- Replace terminal terminology to channel !382

v8.4.0

- Adds X-Request-Id response header for Workhorse !363
- Change content type detection header size to 4k !366
- Allow unknown fields in jsonpb gitaly-proto messages !367
- Filter `sharedSecret` param from Jira !369
- Get git-archive with GetArchiveRequest !375

v8.3.3

- Preserve orientation when removing EXIF

v8.3.2

- Remove EXIF from JPEG/TIFF images

v 8.3.1

- Update gitaly-proto to 1.10.0 !363

v 8.3.0

- Count ^/-/ requests separately in prometheus !355
- Statically link jaeger into Workhorse by default !359
- Support encoded Content-Disposition fields !360

v 8.2.0

- Sign LFS upload requests that have been handled by workhorse
- Fixed svg recognition to get the proper content type !353

v 8.1.1

- Sign LFS upload requests that have been handled by workhorse

v 8.1.0

- Upgrade the gitaly client to v1.13.0 (includes TLS support) !351
- Update gitaly-proto to 0.124.0 !331
- Add distributed tracing with LabKit !325

v 8.0.4

- Preserve orientation when removing EXIF

v 8.0.3

- Remove EXIF from JPEG/TIFF images

v 8.0.2

- Fixed svg recognition to get the proper content type !353

v 8.0.1

- Sign LFS upload requests that have been handled by workhorse

v 8.0.0

- Remove local git archive support !304
- Remove local git diff handling !345
- Remove local git format-patch handling !346
- Remove RepoPath from the API response

v 7.6.1

- Sign LFS upload requests that have been handled by workhorse

v 7.6.0

- Rename correlation-id structured logging field to correlation_id !343
- Remove local git receive-pack implementation !326
- Remove curl from sendfile_test.go !344
- Update README.md usage example !342

v 7.5.1

- Rename correlation-id structured logging field to correlation_id !343

v 7.5.0

- Add proxy layer to calculate content type and disposition headers !335

v 7.4.0

- Strip port and include remote IP in access logs !337

v 7.3.0

- Redact sensitive url params as in Rails

v 7.2.1

- Extract correlation code out to the LabKit project !323
- Log X-Forwarded-For IPs when UNIX domain sockets are in use !324

v 7.2.0

- Update CI matrix to go1.10 + go1.11 and fix ResponseWriter bugs !309
- Add support for Redis URLs (redis:// and rediss://) in Workhorse !321

v 7.1.4

- Sign LFS upload requests that have been handled by workhorse

v 7.1.3

- Redact sensitive url params as in Rails

v 7.1.1

Bad release, use 7.2.0 instead.

v 7.1.0

- Add structured logFormat for text based logging !275
- Run make fmt on master !306
- Allow to configure `BUILD_DIR` and `TARGET_DIR` !308
- Resolve "Rework test suite to allow dead code to be removed" !307
- Update Prometheus vendoring !305
- General vendoring cleanup !310
- Remove Go 1.8 support !314
- Remove unused 'body' argument !315
- Refactor badgateway to use standardlib interfaces !316
- Pass Correlation-Ids down to backend systems !311
- Don't fail if /home/git/repositories already exists in Gitaly container !317

v 7.0.1

- Redact sensitive url params as in Rails

v 7.0.0

- Use the new Gitaly auth scheme (v2) !298

v 6.1.2

- Redact sensitive url params as in Rails

v 6.1.1

- Allow custom error messages to pass through to Rails !300

v 6.1.0

- Support adding PUT headers for object storage from Rails !297

v 6.0.0

- Accelerate Maven artifact repository uploads !283

v 5.2.0

- Populate Git Protocol !276
- Add support for GitConfigOptions required for git-receive-pack command !281


v 5.1.0

- Log using correlation-id bound to the incoming request !258
- Prevent uploading two files as artifacts in single request !273
- Prometheus instrumentation !279

v 5.0.0

- Update httprs for broken range implementations !266
- Direct Upload for User Uploads !265

v 4.3.1

- Objectstorage ETag checking !263

v 4.3.0

- Multipart upload support !257
- Make external commands extend the environment !261

v 4.2.1

- Fix objectstore error shadowing !259

v 4.2.0

- Guess RemoteAddr from X-Forwarded-For !254

v 4.1.0

- Add websocket route for web terminal access to CI jobs !234
- Remove RepoPath check on Git HTTP !244
- Artifacts and Uploads must allow Objects Storage only requests !247
- Bridge between Gitaly and GitLab for a new repository snapshot endpoint !248
- Update gitaly proto !249

v 4.0.0

- Handle Object Store upload in upload.HandleFileUploads !238
- More consistent API naming. ObjectStore -> RemoteObject !240

v3.8.0

- Add structured logging !236

v3.7.0

- Add option to send file uploads straight to object storage !227
- Allow sending Git archives with file names other than 'archive' !232
- Unify uploads handling under filestore package !230

v3.6.0

- Introduce a `send-url:` method that allows to serve remote HTTP/GET file, like S3-based file !228

v3.5.1

- Use grpc-go 1.9.1 (!225)
- Update gitaly stream and dial library functions (!224)

v3.5.0

- Add option to disable Git archive caching !222

v3.4.0

- Track Gitaly Connections in Prometheus !211
- Run test suite on Go 1.9 !213
- Remove repo disk check !218

v3.3.1

- Fix "net/http: request canceled" errors in gitlab-zip-cat !208

v3.3.0

- Ban context.Background !201
- Respect the ShowAllRefs flag in git upload-pack and info-refs !203
- Upgrade grpc to v1.7.1, protobuf to latest !207

v3.2.0

- Implement Gitaly call for archive requests !199
- Re-use client.Dial from gitaly !194
- Respect GL_USERNAME !192
- Update BurntSushi/toml !195
- Add Redis error counters !197
- Migrate Send{Diff,Patch} to Gitaly !200

v3.1.0

- Add histograms to routes !184
- Gitaly deprecations and replacements !186, !187, !189
- Enable CI long polling by default !188
- Refactor Git archive creation !190

v3.0.0

- Use GetBlob RPC instead of TreeEntry RPC for serving blobs !182

v2.3.0
- Improve gitaly info refs error message !172
- Migrate GetBlob to Gitaly !174
- Drop support for Go <1.8 !176
- Add some tests for gzipped assets !177
- Use reader/writer from gitaly streamio !178
- Use http.Request contexts for Gitaly calls !179
- Allow to access remote archive !180

v2.2.0
- Add support for token authentication on Gitaly requests
- Update gitaly-proto library to 0.9.0

v2.1.1
- Bug fix and counters for static error pages

v2.1.0
- Remove chatty ErrorPage log message
- Filter query-string secrets out of logged URLs
- Suggest better default for prometheus port
- Add internal upload to external storage
- Prometheus metrics for senddata and git archive cache

v2.0.1
- Support GL_REPOSITORY from API and pass it to Gitaly on ReceivePack

v2.0.0

- Fix gRPC stream resource leak !158, !160
- Don't append error messages to Git HTTP responses !157
- Drop support for old Gitaly fields in Git API response !152

v1.4.3

- Support forwarding Git HTTP POST data to Gitaly !143
- Pass more Gitaly 'Repository' fields on from gitlab-rails !147
- Support insecure TCP connections to Gitaly !150

v1.4.2

- Return 500 from GET /info/refs if possible !145

v1.4.1

- Fix several Redis integration bugs !137, !140
- Fix race conditions in Redis tests !136
- Don't follow HTTP redirects on internal API !134
- Support /api/v4 for CI !133
- Don't spam logs with CI queueing messages (Marcin Biegała) !127

v1.4.0

- Integrate with Gitaly via gRPC !119
- Buffer git receive-pack responses in tempfiles !123
- Use stdlib to copy stdin/stdout of git subprocesses !118
- Terminal session timeouts !107
- Redis integration EXPERIMENTAL !112
- CI notifications via Redis EXPERIMENTAL !128
- More CI queue metrics !122

v1.3.0

- Fix stalled HTTP fetches with large payloads. !110
- Correctly parse content types in HTTP requests and responses !114
- Catch _all_ multipart NextPart() errors. !108
- Replace 'gitlab_workhorse_artifacts_upload_*' with labeled version of
  'gitlab_workhorse_multipart_upload_*'. !106
- Allow GET /info/refs to be proxied to Gitaly. !105
- Set correct value of X-Forwarded-For header in PreAuthorize request. !104
- Allow nested namespaces in git URLs. !80

v1.2.1

- More Prometheus metrics
- Hide 502 internal errors from text-mode clients
- Buffer internal API responses up to a 32kB hard limit

v1.2.0

- Add terminal websocket proxy endpoint
- Rewrite all incoming multipart requests: write 'file' parts to tempfiles

v1.1.1

- Restrict effect of API rate limiting to /ci/api/v1/builds/register.json

v1.1.0

- Prometheus metrics listener via `-prometheusListenAddr` option
- Tell NGINX to not buffer Git HTTP responses etc. with X-Accel-Buffering
- Fix double content type bug on archive downloads

v1.0.0

- Workhorse is now v1.0.0, according to Semantic Versioning. No breaking
  changes were made.
- Add support for logging to file, and logfile rotation with SIGHUP.
- Improve error messages.

v0.8.5

Simplify revspec for 'git format-patch'.

v0.8.4

Fix Go 1.5 compatibility broken in 0.8.3. Update CI configuration so
that tests run on Go 1.5, 1.6 and 1.7 (was only 1.6 before).

v0.8.3

Add rate-limiting feature for /api requests (disabled by default).
Suppress non-zero exit code error from git-upload-pack during shallow
Git clone (only affects logging and Sentry). Don't treat EEXIST as an
error during git archive finalization.

v0.8.2

Recognize more archive formats in git.SendArchive. Make 502 errors
(failed proxy requests to Unicorn) easier to recognize in Sentry.

v0.8.1

Add Sentry (raven-go) for remote error tracking.

v0.8.0

Add JWT signed communication between gitlab-workhorse and gitlab-rails.

v0.7.11

Fix 'nil dereference' crash on Go 1.7 when parsing authBackend
parameter. Fix 'hard-wire backend host' crashes.

v0.7.10

Fix typo in metrics header name.

v0.7.9

Hard-wire backend host when using TCP.

v0.7.8

Send artifact zip file entries via the 'senddata' mechanism.

v0.7.7

Add the protocol used (HTTP) to each gitCommand call in order to check
for restricted protocol access on GitLab's side.

v0.7.6

Add the capability to inject `git format-patch` output.

v0.7.5

Add the capability to inject `git diff` output as HTTP response bodies
(@zj).

v0.7.4

Pass a timestamp when forwarding requests to Rails. Hopefully this
will give us insight into Unicorn queueing behavior.

v0.7.3

Revert 'buffer Git HTTP responses'. Set default listen socket
permissions to world read/writeable.

v0.7.2 DO NOT USE

Integrate with GOPATH during development (remove relative imports
etc.). Buffer Git HTTP responses so that we may return an error if the
local command fails early.

Update: the 'buffer Git HTTP responses' change in 0.7.2 is BAD, it
breaks shallow Git clone. Don't use 0.7.2!

v0.7.1

Set Content-Length (retrieved from Git) on raw blob data responses.

v0.7.0

Start using a 'v' prefix on the version string.

0.6.5

Inject 'git archive' data the same way as Git blob data.

0.6.4

Increase default ProxyHeadersTimeout to 5 minutes. Fix injecting raw
blobs for /api/v3 requetsts.

0.6.3

Add support for sending Git raw git blobs via gitlab-workhorse.

0.6.2

We now fill in missing directory entries in archize zip metadata
files; also some other minor changes.

0.6.1

Add support for generating zip artifacts metadata and serving single
files from zip archives.

Gitlab-workhorse now consists of multiple executables. We also fixed a
routing bug introduced by the 0.6.0 refactor that broke relative URL
support.

0.6.0

Overhauled the source code organization; no user-facing changes
(intended). The application code is now split into Go 'packages'
(modules). As of 0.6.0 gitlab-workhorse requires Go 1.5 or newer.

0.5.4

Fix /api/v3/projects routing bug introduced in 0.5.2-0.5.3.

0.5.3

Fixes merge error in 0.5.2.

0.5.2 (broken!)

- Always check with upstream if files in /uploads/ may be served
- Fix project%2Fnamespace API project ID's
- Prevent archive zombies when using gzip or bzip2
- Don't show pretty error pages in development mode

0.5.1

Deprecate -relativeURLRoot option, use -authBackend instead.

0.5.0

Send ALL GitLab requests through gitlab-workhorse.

0.4.2

Return response to client when uploading Git LFS object.

0.4.1

Add support for Build Artifacts and Git LFS. The GitLab-Workhorse
offloads file uploading and downloading by providing support for
rewriting multipart form data and X-Sendfile.

Other changes:
- add header Gitlab-Workhorse to all requests to indicate from where
  they originated

0.4.0

Rename the project to gitlab-workhorse. The old name had become too
specific.

Other changes:

- pass LD_LIBRARY_PATH to Git commands
- accomodate broken HTTP clients by spelling 'Www-Authenticate' as
  'WWW-Authenticate'

0.3.1

Add support for Unix domain socket connections to the authBackend.

0.3.0

In 0.3.0 we also handle 'git archive' downloads for GitLab 8.1+.
This has lead to some breaking API changes, making 0.3.0 incompatible
with GitLab 8.0.  We now expect the 'auth backend' (GitLab) to
provide us with much more information about each request, such as
the path on disk to the Git repository the client is requesting.
This makes the REPO_ROOT command line argument obsolete.

0.2.14

This is the last version that works with GitLab 8.0.<|MERGE_RESOLUTION|>--- conflicted
+++ resolved
@@ -1,14 +1,11 @@
 # Changelog for gitlab-workhorse
 
-<<<<<<< HEAD
-=======
 Formerly known as 'gitlab-git-http-server'.
 
 v 8.21.2
 
 - Sign artifact multipart fields in Workhorse
 
->>>>>>> ebe3cccc
 v 8.21.1
 
 - Reject parameters that override upload fields
